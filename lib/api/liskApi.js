--- conflicted
+++ resolved
@@ -320,13 +320,8 @@
 	});
 };
 
-<<<<<<< HEAD
-LiskAPI.prototype.listStandyDelegates = function (limit, callback) {
+LiskAPI.prototype.listStandbyDelegates = function (limit, callback) {
 	var standByOffset = 101;
-=======
-LiskAPI.prototype.listStandbyDelegates = function (limit, callback) {
-	var standByOffset = +101 + +limit;
->>>>>>> 5c497813
 
 	this.sendRequest('delegates/', { limit: limit, orderBy: 'rate:asc', offset: standByOffset}, function (result) {
 		return callback(result);
