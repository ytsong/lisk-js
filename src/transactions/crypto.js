/*
 * Copyright © 2017 Lisk Foundation
 *
 * See the LICENSE file at the top-level directory of this distribution
 * for licensing information.
 *
 * Unless otherwise agreed in a custom licensing agreement with the Lisk Foundation,
 * no part of this software, including this file, may be copied, modified,
 * propagated, or distributed except according to the terms contained in the
 * LICENSE file.
 *
 * Removal or modification of this copyright notice is prohibited.
 *
 */
/**
 * Crypto module provides functions for byte/fee calculation, hash/address/id/keypair generation,
 * plus signing and verifying of transactions.
 * @class crypto
 */
/* eslint-disable no-plusplus */
import crypto from 'crypto-browserify';
import ByteBuffer from 'bytebuffer';
import bignum from 'browserify-bignum';
import constants from '../constants';
import cryptoModule from './crypto/index';

/**
 * @method getTransactionBytes
 * @param transaction Object
 * @return {object}
 */

function getTransactionBytes(transaction) {
	/**
	 * @method isSendTransaction
	 * @return {object}
	 */

	function isSendTransaction() {
		return {
			assetBytes: null,
			assetSize: 0,
		};
	}

	/**
	 * @method isSignatureTransaction
	 * @return {object}
	 */

	function isSignatureTransaction() {
		const bb = new ByteBuffer(32, true);
		const publicKey = transaction.asset.signature.publicKey;
		const publicKeyBuffer = Buffer.from(publicKey, 'hex');

		for (let i = 0; i < publicKeyBuffer.length; i++) {
			bb.writeByte(publicKeyBuffer[i]);
		}

		bb.flip();
		const signatureBytes = new Uint8Array(bb.toArrayBuffer());

		return {
			assetBytes: signatureBytes,
			assetSize: 32,
		};
	}

	/**
	 * @method isDelegateTransaction
	 * @return {object}
	 */

	function isDelegateTransaction() {
		return {
			assetBytes: Buffer.from(transaction.asset.delegate.username),
			assetSize: Buffer.from(transaction.asset.delegate.username).length,
		};
	}

	/**
	 * @method isVoteTransaction
	 * @return {object}
	 */

	function isVoteTransaction() {
		const voteTransactionBytes = (Buffer.from(transaction.asset.votes.join('')) || null);

		return {
			assetBytes: voteTransactionBytes,
			assetSize: (voteTransactionBytes.length || 0),
		};
	}

	/**
	 * @method isMultisignatureTransaction
	 * @return {object}
	 */

	function isMultisignatureTransaction() {
		const MINSIGNATURES = 1;
		const LIFETIME = 1;
		const keysgroupBuffer = Buffer.from(transaction.asset.multisignature.keysgroup.join(''), 'utf8');

		const bb = new ByteBuffer(MINSIGNATURES + LIFETIME + keysgroupBuffer.length, true);
		bb.writeByte(transaction.asset.multisignature.min);
		bb.writeByte(transaction.asset.multisignature.lifetime);
		for (let i = 0; i < keysgroupBuffer.length; i++) {
			bb.writeByte(keysgroupBuffer[i]);
		}
		bb.flip();

		bb.toBuffer();
		const multiSigBuffer = new Uint8Array(bb.toArrayBuffer());

		return {
			assetBytes: multiSigBuffer,
			assetSize: multiSigBuffer.length,
		};
	}

	/**
	 * @method isDappTransaction
	 * @return {object}
	 */

	function isDappTransaction() {
		const dapp = transaction.asset.dapp;
		let buf = Buffer.from(dapp.name);

		if (dapp.description) {
			const descriptionBuf = Buffer.from(dapp.description);
			buf = Buffer.concat([buf, descriptionBuf]);
		}

		if (dapp.tags) {
			const tagsBuf = Buffer.from(dapp.tags);
			buf = Buffer.concat([buf, tagsBuf]);
		}

		if (dapp.link) {
			buf = Buffer.concat([buf, Buffer.from(dapp.link)]);
		}

		if (dapp.icon) {
			buf = Buffer.concat([buf, Buffer.from(dapp.icon)]);
		}

		const bb = new ByteBuffer(4 + 4, true);
		bb.writeInt(dapp.type);
		bb.writeInt(dapp.category);
		bb.flip();

		buf = Buffer.concat([buf, bb.toBuffer()]);

		return {
			assetBytes: buf,
			assetSize: buf.length,
		};
	}

	/**
	 * @method isDappInTransferTransaction
	 * @return {object}
	 */

	function isDappInTransferTransaction() {
		const buf = Buffer.from(transaction.asset.inTransfer.dappId);

		return {
			assetBytes: buf,
			assetSize: buf.length,
		};
	}

	/**
	 * @method isDappOutTransferTransaction
	 * @return {object}
	 */

	function isDappOutTransferTransaction() {
		const dappBuf = Buffer.from(transaction.asset.outTransfer.dappId);
		const transactionBuf = Buffer.from(transaction.asset.outTransfer.transactionId);
		const buf = Buffer.concat([dappBuf, transactionBuf]);

		return {
			assetBytes: buf,
			assetSize: buf.length,
		};
	}

	/**
	 * `transactionType` describes the available transaction types.
	 *
	 * @property transactionType
	 * @type object
	 */

	const transactionType = {
		0: isSendTransaction,
		1: isSignatureTransaction,
		2: isDelegateTransaction,
		3: isVoteTransaction,
		4: isMultisignatureTransaction,
		5: isDappTransaction,
		6: isDappInTransferTransaction,
		7: isDappOutTransferTransaction,
	};

	return transactionType[transaction.type]();
}

/**
 * @method createTransactionBuffer
 * @param transaction Object
 * @param options String
 * @return {buffer}
 */

function createTransactionBuffer(transaction, options) {
	function assignHexToTransactionBytes(partTransactionBuffer, hexValue) {
		const hexBuffer = Buffer.from(hexValue, 'hex');
		for (let i = 0; i < hexBuffer.length; i++) {
			partTransactionBuffer.writeByte(hexBuffer[i]);
		}
		return partTransactionBuffer;
	}

	/**
	 * @method createEmptyTransactionBuffer
	 * @param assetSize number
	 * @return {buffer}
	 */

	function createEmptyTransactionBuffer(assetSize) {
		const typeSizes = {
			TRANSACTION_TYPE: 1,
			TIMESTAMP: 4,
			MULTISIGNATURE_PUBLICKEY: 32,
			RECIPIENT_ID: 8,
			AMOUNT: 8,
			SIGNATURE_TRANSACTION: 64,
			SECOND_SIGNATURE_TRANSACTION: 64,
			DATA: 64,
		};

		const totalBytes = Object.values(typeSizes)
			.reduce((sum, typeSize) => sum + typeSize, 0);

		return new ByteBuffer(totalBytes + assetSize, true);
	}

	/**
	 * @method assignTransactionBuffer
	 * @param transactionBuffer buffer
	 * @param assetSize number
	 * @param assetBytes number
	 * @return {buffer}
	 */

	function assignTransactionBuffer(transactionBuffer, assetSize, assetBytes) {
		transactionBuffer.writeInt8(transaction.type);
		transactionBuffer.writeInt(transaction.timestamp);

		assignHexToTransactionBytes(transactionBuffer, transaction.senderPublicKey);

		if (transaction.requesterPublicKey) {
			assignHexToTransactionBytes(transactionBuffer, transaction.requesterPublicKey);
		}

		if (transaction.recipientId) {
			let recipient = transaction.recipientId.slice(0, -1);
			recipient = bignum(recipient).toBuffer({ size: 8 });

			for (let i = 0; i < 8; i++) {
				transactionBuffer.writeByte(recipient[i] || 0);
			}
		} else {
			for (let i = 0; i < 8; i++) {
				transactionBuffer.writeByte(0);
			}
		}
		transactionBuffer.writeLong(transaction.amount);

<<<<<<< HEAD
		if (transaction.asset.data) {
			var dataBuffer = Buffer.from(transaction.asset.data);
			for (i = 0; i < dataBuffer.length; i++) {
=======
		if (transaction.data) {
			const dataBuffer = Buffer.from(transaction.data);
			for (let i = 0; i < dataBuffer.length; i++) {
>>>>>>> 55f371f9
				transactionBuffer.writeByte(dataBuffer[i]);
			}
		}

		if (assetSize > 0) {
			for (let i = 0; i < assetSize; i++) {
				transactionBuffer.writeByte(assetBytes[i]);
			}
		}

		if (options !== 'multisignature') {
			if (transaction.signature) {
				assignHexToTransactionBytes(transactionBuffer, transaction.signature);
			}

			if (transaction.signSignature) {
				assignHexToTransactionBytes(transactionBuffer, transaction.signSignature);
			}
		}

		transactionBuffer.flip();
		const arrayBuffer = new Uint8Array(transactionBuffer.toArrayBuffer());
		const buffer = [];

		for (let i = 0; i < arrayBuffer.length; i++) {
			buffer[i] = arrayBuffer[i];
		}

		return Buffer.from(buffer);
	}

	// Get Transaction Size and Bytes
	const transactionAssetSizeBuffer = getTransactionBytes(transaction);
	const assetSize = transactionAssetSizeBuffer.assetSize;
	const assetBytes = transactionAssetSizeBuffer.assetBytes;

	const emptyTransactionBuffer = createEmptyTransactionBuffer(assetSize);
	const assignedTransactionBuffer = assignTransactionBuffer(
		emptyTransactionBuffer, assetSize, assetBytes,
	);

	return assignedTransactionBuffer;
}

/**
 * @method getBytes
 * @param transaction Object
 *
 * @return {buffer}
 */

function getBytes(transaction, options) {
	return createTransactionBuffer(transaction, options);
}

/**
 * @method getId
 * @param transaction Object
 *
 * @return {string}
 */

function getId(transaction) {
	const hash = crypto.createHash('sha256').update(getBytes(transaction).toString('hex'), 'hex').digest();
	const temp = Buffer.alloc(8);
	for (let i = 0; i < 8; i++) {
		temp[i] = hash[7 - i];
	}

	const id = bignum.fromBuffer(temp).toString();
	return id;
}

/**
 * @method getHash
 * @param transaction Object
 *
 * @return {string}
 */

function getHash(transaction) {
	const bytes = getBytes(transaction);
	return crypto.createHash('sha256').update(bytes).digest();
}

/**
 * @method getFee
 * @param transaction Object
 *
 * @return {number}
 */

function getFee(transaction) {
	return constants.fee[transaction.type];
}

/**
 * @method sign
 * @param transaction Object
 * @param keys Object
 *
 * @return {string}
 */

function sign(transaction, keys) {
	const hash = getHash(transaction);
	const signature = naclInstance.crypto_sign_detached(hash, Buffer.from(keys.privateKey, 'hex'));
	return Buffer.from(signature).toString('hex');
}

/**
 * @method secondSign
 * @param transaction Object
 * @param keys Object
 *
 * @return {string}
 */

function secondSign(transaction, keys) {
	const hash = getHash(transaction);
	const signature = naclInstance.crypto_sign_detached(hash, Buffer.from(keys.privateKey, 'hex'));
	return Buffer.from(signature).toString('hex');
}

/**
 * @method multiSign
 * @param transaction Object
 * @param keys Object
 *
 * @return {string}
 */

function multiSign(transaction, keys) {
	const bytes = getBytes(transaction, 'multisignature');
	const hash = crypto.createHash('sha256').update(bytes).digest();
	const signature = naclInstance.crypto_sign_detached(hash, Buffer.from(keys.privateKey, 'hex'));

	return Buffer.from(signature).toString('hex');
}

/**
 * @method verify
 * @param transaction Object
 *
 * @return {boolean}
 */

function verify(transaction) {
	let remove = 64;

	if (transaction.signSignature) {
		remove = 128;
	}

	const bytes = getBytes(transaction);
	const data2 = Buffer.alloc(bytes.length - remove);

	for (let i = 0; i < data2.length; i++) {
		data2[i] = bytes[i];
	}

	const hash = crypto.createHash('sha256').update(data2.toString('hex'), 'hex').digest();

	const signatureBuffer = Buffer.from(transaction.signature, 'hex');
	const senderPublicKeyBuffer = Buffer.from(transaction.senderPublicKey, 'hex');
	const res = naclInstance
		.crypto_sign_verify_detached(signatureBuffer, hash, senderPublicKeyBuffer);

	return res;
}

/**
 * @method verifySecondSignature
 * @param transaction Object
 * @param publicKey Object
 *
 * @return {boolean}
 */

function verifySecondSignature(transaction, publicKey) {
	const bytes = getBytes(transaction);
	const data2 = Buffer.alloc(bytes.length - 64);

	for (let i = 0; i < data2.length; i++) {
		data2[i] = bytes[i];
	}

	const hash = crypto.createHash('sha256').update(data2.toString('hex'), 'hex').digest();

	const signSignatureBuffer = Buffer.from(transaction.signSignature, 'hex');
	const publicKeyBuffer = Buffer.from(publicKey, 'hex');
	const res = naclInstance.crypto_sign_verify_detached(signSignatureBuffer, hash, publicKeyBuffer);

	return res;
}

/**
 * @method getKeys
 * @param secret string
 *
 * @return {object}
 */

function getKeys(secret) {
	const hash = crypto.createHash('sha256').update(secret, 'utf8').digest();
	const keypair = naclInstance.crypto_sign_keypair_from_seed(hash);

	return {
		publicKey: Buffer.from(keypair.signPk).toString('hex'),
		privateKey: Buffer.from(keypair.signSk).toString('hex'),
	};
}

/**
 * @method getAddress
 * @param publicKey string
 *
 * @return {hex publicKey}
 */

function getAddress(publicKey) {
	const publicKeyHash = crypto.createHash('sha256').update(publicKey.toString('hex'), 'hex').digest();
	const temp = Buffer.alloc(8);

	for (let i = 0; i < 8; i++) {
		temp[i] = publicKeyHash[7 - i];
	}

	const address = `${bignum.fromBuffer(temp).toString()}L`;
	return address;
}

module.exports = {
	getBytes,
	getHash,
	getId,
	getFee,
	sign,
	secondSign,
	multiSign,
	getKeys,
	getAddress,
	verify,
	verifySecondSignature,

	bufferToHex: cryptoModule.bufferToHex,
	hexToBuffer: cryptoModule.hexToBuffer,
	useFirstEightBufferEntriesReversed: cryptoModule.useFirstEightBufferEntriesReversed,
	verifyMessageWithPublicKey: cryptoModule.verifyMessageWithPublicKey,
	signMessageWithSecret: cryptoModule.signMessageWithSecret,
	signAndPrintMessage: cryptoModule.signAndPrintMessage,
	printSignedMessage: cryptoModule.printSignedMessage,
	getPrivateAndPublicKeyFromSecret: cryptoModule.getPrivateAndPublicKeyFromSecret,
	getRawPrivateAndPublicKeyFromSecret: cryptoModule.getRawPrivateAndPublicKeyFromSecret,
	getAddressFromPublicKey: cryptoModule.getAddressFromPublicKey,
	getSha256Hash: cryptoModule.getSha256Hash,
	encryptMessageWithSecret: cryptoModule.encryptMessageWithSecret,
	decryptMessageWithSecret: cryptoModule.decryptMessageWithSecret,
	convertPublicKeyEd2Curve: cryptoModule.convertPublicKeyEd2Curve,
	convertPrivateKeyEd2Curve: cryptoModule.convertPrivateKeyEd2Curve,
	toAddress: cryptoModule.toAddress,
	signMessageWithTwoSecrets: cryptoModule.signMessageWithTwoSecrets,
	verifyMessageWithTwoPublicKeys: cryptoModule.verifyMessageWithTwoPublicKeys,
};<|MERGE_RESOLUTION|>--- conflicted
+++ resolved
@@ -282,15 +282,9 @@
 		}
 		transactionBuffer.writeLong(transaction.amount);
 
-<<<<<<< HEAD
 		if (transaction.asset.data) {
-			var dataBuffer = Buffer.from(transaction.asset.data);
+			const dataBuffer = Buffer.from(transaction.asset.data);
 			for (i = 0; i < dataBuffer.length; i++) {
-=======
-		if (transaction.data) {
-			const dataBuffer = Buffer.from(transaction.data);
-			for (let i = 0; i < dataBuffer.length; i++) {
->>>>>>> 55f371f9
 				transactionBuffer.writeByte(dataBuffer[i]);
 			}
 		}
